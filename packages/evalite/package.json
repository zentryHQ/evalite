--- conflicted
+++ resolved
@@ -41,13 +41,8 @@
     "./db": "./dist/db.js",
     "./reporter": "./dist/reporter.js",
     "./traces": "./dist/traces.js",
-<<<<<<< HEAD
-    "./runner": "./dist/run-vitest.js"
-=======
-    "./ai-sdk": "./dist/ai-sdk.js",
     "./runner": "./dist/run-vitest.js",
     "./config": "./dist/config.js"
->>>>>>> 40df31d6
   },
   "dependencies": {
     "@stricli/auto-complete": "^1.1.1",
